#!/bin/bash
##-*- Mode: bash -*-
#--------------------------------------------------------------------------------------------------#
## File  : environment/bashrc/bash_functions2.sh
## Date  : Thursday, Dec 21, 2017, 12:14 pm
## Author: Kelly Thompson
## Note  : Copyright (C) 2017-2020, Triad National Security, LLC., All rights are reserved.
##
## Bash configuration file upon bash shell startup
#--------------------------------------------------------------------------------------------------#

# Generic functions for loading/unloaded the default set of modules.
<<<<<<< HEAD
fn_exists=`type dracoenv 2>/dev/null | head -n 1 | grep -c 'is a function'`
if test $fn_exists = 0; then
  # only define if they do not already exist...
  function dracoenv ()
  {
    echo $dracomodules
    # doesn't work b/c of CSK:
    #module load $dracomodules
    for m in $dracomodules; do
      module load $m
    done
    unset MPI_ROOT
  }
  function rmdracoenv ()
  {
    # unload in reverse order.
    mods=( ${dracomodules} )
    for ((i=${#mods[@]}-1; i>=0; i--)); do
      loaded=`echo $LOADEDMODULES | grep -c ${mods[$i]}`
      if test $loaded = 1; then
        module unload ${mods[$i]}
      fi
    done
  }
  export -f dracoenv
  export -f rmdracoenv
fi
=======
# fn_exists=$(type dracoenv 2>/dev/null | head -n 1 | grep -c 'is a function')
>>>>>>> 3f281e69

# if [[ "$fn_exists" == 0 ]]; then
#   # only define if they do not already exist...
#   function dracoenv ()
#   {
#     for m in ${dracomodules:-notset}; do
#       module load "$m"
#     done
#     unset MPI_ROOT
#   }
#   function rmdracoenv ()
#   {
#     # unload in reverse order.
#     mods=( ${dracomodules} )
#     for ((i=${#mods[@]}-1; i>=0; i--)); do
#       loaded=$(echo "$LOADEDMODULES" | grep -c "${mods[$i]}")
#       if [[ $loaded == 1]]; then
#         module unload "${mods[$i]}"
#       fi
#     done
#   }
#   export -f dracoenv
#   export -f rmdracoenv
# fi

#--------------------------------------------------------------------------------------------------#
# end of environment/bashrc/bash_functions2.sh
#--------------------------------------------------------------------------------------------------#<|MERGE_RESOLUTION|>--- conflicted
+++ resolved
@@ -10,37 +10,7 @@
 #--------------------------------------------------------------------------------------------------#
 
 # Generic functions for loading/unloaded the default set of modules.
-<<<<<<< HEAD
-fn_exists=`type dracoenv 2>/dev/null | head -n 1 | grep -c 'is a function'`
-if test $fn_exists = 0; then
-  # only define if they do not already exist...
-  function dracoenv ()
-  {
-    echo $dracomodules
-    # doesn't work b/c of CSK:
-    #module load $dracomodules
-    for m in $dracomodules; do
-      module load $m
-    done
-    unset MPI_ROOT
-  }
-  function rmdracoenv ()
-  {
-    # unload in reverse order.
-    mods=( ${dracomodules} )
-    for ((i=${#mods[@]}-1; i>=0; i--)); do
-      loaded=`echo $LOADEDMODULES | grep -c ${mods[$i]}`
-      if test $loaded = 1; then
-        module unload ${mods[$i]}
-      fi
-    done
-  }
-  export -f dracoenv
-  export -f rmdracoenv
-fi
-=======
 # fn_exists=$(type dracoenv 2>/dev/null | head -n 1 | grep -c 'is a function')
->>>>>>> 3f281e69
 
 # if [[ "$fn_exists" == 0 ]]; then
 #   # only define if they do not already exist...
