--- conflicted
+++ resolved
@@ -207,11 +207,7 @@
   fi
   run "chgrp -R draco $gitroot/${namespace}"
   run "chmod -R g+rwX,o=g-w $gitroot/${namespace}"
-<<<<<<< HEAD
-  run "find $gitroot/${namespace} -type d -exec chmod g+s {} \;"
-=======
   run "find $gitroot/$namespace -type d -exec chmod g+s {} \;"
->>>>>>> 46e65f26
 done
 
 # Gitlab.lanl.gov repositories:
