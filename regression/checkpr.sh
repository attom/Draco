--- conflicted
+++ resolved
@@ -201,10 +201,7 @@
         rflag="-r"
       fi
       run "$rscriptdir/checkpr.sh ${rflag} -p draco"
-<<<<<<< HEAD
-=======
       echo " "
->>>>>>> cde3a6c3
 
       # Reset the modified date on the file used to determine when draco was
       # last built.
