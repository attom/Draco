#--------------------------------------------*-cmake-*---------------------------------------------#
# file   src/CMakeLists.txt
# author Kelly Thompson <kgt@lanl.gov>
# date   2010 April 28
# brief  Instructions for building src level Makefile.
# note   Copyright (C) 2016-2020 Triad National Security, LLC., All rights reserved.
#--------------------------------------------------------------------------------------------------#
cmake_minimum_required(VERSION 3.17.0)
project( draco_src_dir )

# Provide helper functions used by component CMakeLists.txt files
include( component_macros )

# Extra 'draco-only' flags
if( CMAKE_CXX_COMPILER_ID STREQUAL "GNU" )
  if( CMAKE_CXX_COMPILER_VERSION VERSION_GREATER 6.0 )
    toggle_compiler_flag( TRUE "-Wconversion -Wdouble-promotion" "CXX" "DEBUG")
  endif()

#  if( CMAKE_CXX_COMPILER_VERSION VERSION_GREATER 8.0)
# '-fsanitize=address' Not working just yet.  Issues...
# 1. libasan.so.5: warning: the use of `tempnam' is dangerous, better use `mkstemp'
# 2. ==134051==ASan runtime does not come first in initial library list; you should either link
#    runtime to your application or manually preload it with LD_PRELOAD.
# 3. many more run time issues, some may require suppression.
#
#    toggle_compiler_flag( TRUE
#      "-fsanitize=address -fsanitize=pointer-compare -fsanitize=pointer-subtract" "CXX" "DEBUG")
#  endif()

elseif( CMAKE_CXX_COMPILER_ID STREQUAL "MSVC" )
  string( REPLACE "/W2" "/W4" CMAKE_C_FLAGS "${CMAKE_C_FLAGS}" )
  string( REPLACE "/W2" "/W4" CMAKE_CXX_FLAGS "${CMAKE_CXX_FLAGS}" )
endif()

# <experimental/mdspan> doesn't work with some tool chains...
option( USE_MDSPAN "Use experimental/mdspan" ON)
if( (MSVC AND CMAKE_CXX_COMPILER_ID MATCHES "Clang") OR
  (CMAKE_CXX_COMPILER_ID MATCHES "Intel" AND CMAKE_CXX_COMPILER_VERSION VERSION_LESS 18.0) )
  set(USE_MDSPAN OFF)
endif()

# Level 1
message(" ")
message( STATUS "Configuring Level 1 packages --" )
add_dir_if_exists( ds++ )

# Only test selected components if CI_CLANG_TIDY is running

# Level 2
message(" ")
message( STATUS "Configuring Level 2 packages --" )
add_dir_if_exists( c4 )            # needs ds++
add_dir_if_exists( cdi )           # needs ds++
add_dir_if_exists( device )        # needs ds++
add_dir_if_exists( FortranChecks ) # needs ds++
add_dir_if_exists( lapack_wrap )   # needs ds++
add_dir_if_exists( linear )        # needs ds++
add_dir_if_exists( memory )        # needs ds++
add_dir_if_exists( mesh_element  ) # needs ds++
add_dir_if_exists( ode )           # needs ds++
add_dir_if_exists( units )         # needs ds++

# Level 3
message(" ")
message( STATUS "Configuring Level 3 packages --" )
if( USE_MDSPAN )
  add_dir_if_exists( experimental ) # only the tests need ds++
  add_dir_if_exists( cdi_CPEloss )  # needs cdi, units, experimental
endif()
add_dir_if_exists( cdi_eospac )   # needs parser, ode, cdi
add_dir_if_exists( cdi_ipcress )  # needs cdi
add_dir_if_exists( diagnostics )  # needs c4
add_dir_if_exists( fit )          # needs linear
add_dir_if_exists( meshReaders )  # needs c4
add_dir_if_exists( min )          # needs linear
add_dir_if_exists( norms )        # needs c4
add_dir_if_exists( parser )       # needs units, c4, mesh_element
add_dir_if_exists( roots )        # needs linear
add_dir_if_exists( VendorChecks ) # needs c4
add_dir_if_exists( viz )          # needs c4

if( NOT CI_CLANG_TIDY )
<<<<<<< HEAD
add_dir_if_exists( compton_interface )  # needs c4, CSK
add_dir_if_exists( rng )                # needs ds++, device
add_dir_if_exists( viz )                # needs c4
=======
add_dir_if_exists( compton )      # needs c4, CSK
add_dir_if_exists( rng )          # needs ds++, device
>>>>>>> 252ce7a1

# Level 4
message(" ")
message( STATUS "Configuring Level 4 packages --" )
add_dir_if_exists( cdi_analytic )      # needs parser, roots, ode, cdi
add_dir_if_exists( cdi_ndi )           # needs ds++, rng, cdi
add_dir_if_exists( RTT_Format_Reader)  # needs meshReaders
add_dir_if_exists( special_functions ) # needs roots, units, GSL

# Level 5
message(" ")
message( STATUS "Configuring Level 5 packages --" )
add_dir_if_exists( mesh )           # needs c4, ds++, mesh_element
add_dir_if_exists( quadrature )     # needs mesh_element, parser, special_functions
add_dir_if_exists( compton_tools )  # needs ds++, units, cdi_analtyic

# Deprecated
add_dir_if_exists( plot2D )

endif( NOT CI_CLANG_TIDY )

# Summary

if( VERBOSE OR ENV{VERBOSE} )
  message(" ")
  feature_summary( WHAT ALL
    INCLUDE_QUIET_PACKAGES
    FATAL_ON_MISSING_REQUIRED_PACKAGES
    QUIET_ON_EMPTY )
endif()

message("
Draco build summary:

Version     : Draco ${Draco_VERSION_FULL}
Build type  : ${Draco_BUILD_TYPE}
            : DRACO_DBC_LEVEL   = ${DRACO_DBC_LEVEL}
            : DRACO_DIAGNOSTICS = ${DRACO_DIAGNOSTICS}
            : DRACO_TIMING      = ${DRACO_TIMING}
C4 Model    : ${DRACO_C4}
Prefix dir  : ${CMAKE_INSTALL_PREFIX}
Source dir  : ${Draco_SOURCE_DIR}
Build dir   : ${Draco_BINARY_DIR}

CXX Compiler: ${CMAKE_CXX_COMPILER}")
include(string_manip)
if( CMAKE_CONFIGURATION_TYPES )
  hanging_indent( 100 5 "CXX FLAGS: ${CMAKE_CXX_FLAGS} ")
  hanging_indent( 100 5 "CXX Debug FLAGS: ${CMAKE_CXX_FLAGS_DEBUG}")
  hanging_indent( 100 5 "CXX Release FLAGS: ${CMAKE_CXX_FLAGS_RELEASE}")
  if( _LANGUAGES_ MATCHES Fortran)
    hanging_indent( 100 5 "Fortran: ${CMAKE_Fortran_COMPILER}")
    hanging_indent( 100 5 "FC FLAGS: ${CMAKE_Fortran_FLAGS}")
    hanging_indent( 100 5 "FC Debug FLAGS: ${CMAKE_Fortran_FLAGS_DEBUG}")
    hanging_indent( 100 5 "FC Release FLAGS: ${CMAKE_Fortran_FLAGS_RELEASE}")
  endif()
  if( _LANGUAGES_ MATCHES CUDA)
    message("CUDA        : ${CMAKE_CUDA_COMPILER}")
    message("Cuda FLAGS  : ${CMAKE_CUDA_FLAGS}")
    message("Cuda Debug F: ${CMAKE_CUDA_FLAGS_DEBUG}")
    message("Cuda Release: ${CMAKE_CUDA_FLAGS_RELEASE}")
  endif()
else()
  hanging_indent( 100 5 "C FLAGS: ${CMAKE_C_FLAGS} ${CMAKE_C_FLAGS_${Draco_BUILD_TYPE}}")
  hanging_indent( 100 5 "CXX FLAGS: ${CMAKE_CXX_FLAGS} ${CMAKE_CXX_FLAGS_${Draco_BUILD_TYPE}}")
  if( _LANGUAGES_ MATCHES Fortran)
    message("Fortran: ${CMAKE_Fortran_COMPILER}")
    hanging_indent( 100 5 "FC FLAGS: ${CMAKE_Fortran_FLAGS} ${CMAKE_Fortran_FLAGS_${Draco_BUILD_TYPE}}")
  endif()
  if( _LANGUAGES_ MATCHES CUDA)
    message("CUDA        : ${CMAKE_CUDA_COMPILER} (${CMAKE_CUDA_COMPILER_ID})")
    message("Cuda FLAGS  : ${CMAKE_CUDA_FLAGS} ${CMAKE_CUDA_FLAGS_${Draco_BUILD_TYPE}}")
  endif()
endif()
if( CAFS_Fortran_COMPILER )
  message("CAFS Fortran: ${CAFS_Fortran_COMPILER}")
endif()
if( "${DRACO_C4}" STREQUAL "MPI" )
  hanging_indent( 100 5
  "mpirun command: ${MPIEXEC_EXECUTABLE} ${MPIEXEC_NUMPROC_FLAG} N ${MPIEXEC_PREFLAGS}")
endif()
message("Library Type: ${DRACO_LIBRARY_TYPE}
")

if( CMAKE_CXX_COMPILER_WRAPPER STREQUAL CrayPrgEnv )
  message("Cray system detected: CC -craype-verbose -V|--version:
")
  if( ${CMAKE_CXX_COMPILER_ID} STREQUAL "Intel" OR
      ${CMAKE_CXX_COMPILER_ID} STREQUAL "GNU" )
    set( ver_opt "--version")
  else( ${CMAKE_CXX_COMPILER_ID} STREQUAL "Cray" )
    set( ver_opt "-V")
  endif()
  execute_process(
    COMMAND ${CMAKE_CXX_COMPILER} -craype-verbose ${ver_opt}
    OUTPUT_VARIABLE tmp
    )
  message("${tmp}")
endif()

# Push some variables up one level
set( Draco_EXPORT_TARGET_PROPERTIES
  "${Draco_EXPORT_TARGET_PROPERTIES}" PARENT_SCOPE)

##---------------------------------------------------------------------------##
## Debug build system state:
##---------------------------------------------------------------------------##
option( DBS_PRINT_DEBUG_INFO "Print extra build system data" OFF )
if( DBS_PRINT_DEBUG_INFO )
  include( debug_macros )
  # Debug variables
  message( "CMake variables and values:" )
  echo_all_cmake_variable_values()

  # Debug target properties (run 'make help' to see a list of targets)
  message( "CMake targets and properties:" )
  set( dbs_targets
    # Lib_dsxx
    # Lib_dsxx_test
    Exe_Ipcress_Interpreter )
  echo_targets( ${dbs_targets} )
endif()

##---------------------------------------------------------------------------##
## End of src/CMakeLists.txt
##---------------------------------------------------------------------------##<|MERGE_RESOLUTION|>--- conflicted
+++ resolved
@@ -81,14 +81,9 @@
 add_dir_if_exists( viz )          # needs c4
 
 if( NOT CI_CLANG_TIDY )
-<<<<<<< HEAD
-add_dir_if_exists( compton_interface )  # needs c4, CSK
-add_dir_if_exists( rng )                # needs ds++, device
-add_dir_if_exists( viz )                # needs c4
-=======
-add_dir_if_exists( compton )      # needs c4, CSK
-add_dir_if_exists( rng )          # needs ds++, device
->>>>>>> 252ce7a1
+add_dir_if_exists( compton_interface ) # needs c4, CSK
+add_dir_if_exists( rng )               # needs ds++, device
+add_dir_if_exists( viz )               # needs c4
 
 # Level 4
 message(" ")
