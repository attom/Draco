--- conflicted
+++ resolved
@@ -17,25 +17,12 @@
 
 # Random123 unit tests (these tests have special PASS/FAIL REGEX conditions)
 set( random123_unit_tests
-<<<<<<< HEAD
   ${PROJECT_SOURCE_DIR}/ut_aes.cpp
   ${PROJECT_SOURCE_DIR}/ut_ars.c
   ${PROJECT_SOURCE_DIR}/ut_carray.cpp
-  ${PROJECT_SOURCE_DIR}/ut_gsl.c
   ${PROJECT_SOURCE_DIR}/ut_M128.cpp
   ${PROJECT_SOURCE_DIR}/ut_uniform.cpp )
 
-# 2020 SEP - ut_Engine.cpp and kat_* tests updated to be compatible with Random123-1.13.2. They are
-# no longer compatible with version 1.09.
-if( R123_USE_CXX11 AND R123_VERSION VERSION_GREATER "1.09" )
-  list( APPEND random123_unit_tests ${PROJECT_SOURCE_DIR}/ut_Engine.cpp )
-=======
-   ${PROJECT_SOURCE_DIR}/ut_aes.cpp
-   ${PROJECT_SOURCE_DIR}/ut_ars.c
-   ${PROJECT_SOURCE_DIR}/ut_carray.cpp
-   ${PROJECT_SOURCE_DIR}/ut_M128.cpp
-   ${PROJECT_SOURCE_DIR}/ut_uniform.cpp
-)
 # [2020-08-21 KT] The code in ut_gsl.c is not valid C++.  Because this test is a mix of C and C++,
 # it causes issues. Most compilers are happy to compile this code with C, visual studio is not.
 # When marked as C++, this test fails with:
@@ -51,15 +38,13 @@
 endif()
 if( R123_USE_CXX11 )
    list( APPEND random123_unit_tests ${PROJECT_SOURCE_DIR}/ut_Engine.cpp )
->>>>>>> f8ea72a1
 endif()
 
 # Random123 known-answer tests
-if( R123_VERSION VERSION_GREATER "1.09" )
-  set( random123_known_answer_tests
-    ${PROJECT_SOURCE_DIR}/kat_c.c
-    ${PROJECT_SOURCE_DIR}/kat_cpp.cpp )
-endif()
+set( random123_known_answer_tests
+   ${PROJECT_SOURCE_DIR}/kat_c.c
+   ${PROJECT_SOURCE_DIR}/kat_cpp.cpp
+)
 
 # Some compilers (esp. MSVC) have trouble with compiling these files as C11 code, so tell cmake
 # to treat them as C++14. ut_gsl.c has a bug that prevents it from compiling as C++, so we omit it
@@ -81,22 +66,20 @@
   DEPS    "Lib_rng" )
 
 add_scalar_tests(
-  SOURCES    "${random123_unit_tests}"
+   SOURCES    "${random123_unit_tests}"
+   DEPS       "Lib_rng"
+   PASS_REGEX "OK|SUCCESS"
+   FAIL_REGEX "failed;error;Failure" )
+
+add_scalar_tests(
+  SOURCES    "${random123_known_answer_tests}"
   DEPS       "Lib_rng"
-  PASS_REGEX "OK|SUCCESS"
-  FAIL_REGEX "failed;error;Failure" )
-target_include_directories( Ut_rng_ut_uniform_exe PRIVATE
-  $<BUILD_INTERFACE:${rng_SOURCE_DIR}> )
+  PASS_REGEX "PASSED"
+  FAIL_REGEX "FAILED" )
+target_include_directories( Ut_rng_ut_uniform_exe
+  PRIVATE $<BUILD_INTERFACE:${rng_SOURCE_DIR}> )
 
-if( R123_VERSION VERSION_GREATER "1.09" )
-  add_scalar_tests(
-    SOURCES    "${random123_known_answer_tests}"
-    DEPS       "Lib_rng"
-    PASS_REGEX "PASSED"
-    FAIL_REGEX "FAILED" )
-endif()
-
-if( USE_CUDA AND NOT CMAKE_CXX_COMPILER_ID MATCHES XL )
+ if( USE_CUDA AND NOT CMAKE_CXX_COMPILER_ID MATCHES XL )
   set( test_sources_cuda ${PROJECT_SOURCE_DIR}/kat_cuda.cu)
   set( test_deps_cuda "Lib_rng" )
   add_scalar_tests(
