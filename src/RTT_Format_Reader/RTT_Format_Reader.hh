--- conflicted
+++ resolved
@@ -46,7 +46,6 @@
 //
 //===========================================================================//
 
-<<<<<<< HEAD
 class DLL_PUBLIC_RTT_Format_Reader RTT_Format_Reader {
   // NESTED CLASSES AND TYPEDEFS
   typedef std::ifstream ifstream;
@@ -281,7 +280,8 @@
     return spNodeFlags->get_flag_type(flagtype);
   }
   /*!
- * \brief Returns the index to the node flag type that contains the specified
+     * \brief Returns the index to the node flag type that contains the
+     * specified
  *        string.
  * \param desired_flag_type Flag type.
  * \return The node flag type index.
@@ -290,7 +290,8 @@
     return spNodeFlags->get_flag_type_index(desired_flag_type);
   }
   /*!
- * \brief Returns the node flag number associated with the specified node flag
+     * \brief Returns the node flag number associated with the specified node
+     * flag
  *        type and node flag index.
  * \param flagtype Node flag type number.
  * \param flag_index Node flag index.
@@ -328,7 +329,8 @@
     return spSideFlags->get_flag_type(flagtype);
   }
   /*!
- * \brief Returns the index to the side flag type that contains the specified
+     * \brief Returns the index to the side flag type that contains the
+     * specified
  *        string.
  * \param desired_flag_type Flag type.
  * \return The side flag type index.
@@ -337,7 +339,8 @@
     return spSideFlags->get_flag_type_index(desired_flag_type);
   }
   /*!
- * \brief Returns the side flag number associated with the specified side flag
+     * \brief Returns the side flag number associated with the specified side
+     * flag
  *        type and side flag index.
  * \param flag_index Side flag index.
  * \return The side flag number.
@@ -373,7 +376,8 @@
     return spCellFlags->get_flag_type(flagtype);
   }
   /*!
- * \brief Returns the index to the cell flag type that contains the specified
+     * \brief Returns the index to the cell flag type that contains the
+     * specified
  *        string.
  * \param desired_flag_type Flag type.
  * \return The cell flag type index.
@@ -382,7 +386,8 @@
     return spCellFlags->get_flag_type_index(desired_flag_type);
   }
   /*!
- * \brief Returns the cell flag number associated with the specified cell flag
+     * \brief Returns the cell flag number associated with the specified cell
+     * flag
  *        type and cell flag index.
  * \param flagtype Cell flag type number.
  * \param flag_index Cell flag index.
@@ -512,521 +517,6 @@
     return spCellDefs->get_side_types(i, s);
   }
   /*!
-=======
-class DLL_PUBLIC_RTT_Format_Reader RTT_Format_Reader
-{
-    // NESTED CLASSES AND TYPEDEFS
-    typedef std::ifstream ifstream;
-    typedef std::string string;
-    typedef std::set<int> set_int;
-    typedef std::vector<int> vector_int;
-    typedef std::vector<std::vector<int>> vector_vector_int;
-    typedef std::vector<std::vector<std::vector<int>>> vector_vector_vector_int;
-    typedef std::vector<double> vector_dbl;
-    typedef std::vector<std::vector<double>> vector_vector_dbl;
-    typedef std::vector<string> vector_str;
-
-    // DATA
-  private:
-    Header header;
-    Dims dims;
-    rtt_dsxx::SP<NodeFlags> spNodeFlags;
-    rtt_dsxx::SP<SideFlags> spSideFlags;
-    rtt_dsxx::SP<CellFlags> spCellFlags;
-    rtt_dsxx::SP<NodeDataIDs> spNodeDataIds;
-    rtt_dsxx::SP<SideDataIDs> spSideDataIds;
-    rtt_dsxx::SP<CellDataIDs> spCellDataIds;
-    rtt_dsxx::SP<CellDefs> spCellDefs;
-    rtt_dsxx::SP<Nodes> spNodes;
-    rtt_dsxx::SP<Sides> spSides;
-    rtt_dsxx::SP<Cells> spCells;
-    rtt_dsxx::SP<NodeData> spNodeData;
-    rtt_dsxx::SP<SideData> spSideData;
-    rtt_dsxx::SP<CellData> spCellData;
-
-  public:
-    //! Constructor
-    explicit RTT_Format_Reader(const string & RTT_File);
-    /*!
-     * \brief Destroys an RTT_Format_Reader class object
-     */
-    // Destructors
-    ~RTT_Format_Reader() {}
-
-    // ACCESSORS
-    // header data access
-    /*!
-     * \brief Returns the mesh file version number.
-     * \return Version number.
-     */
-    string get_header_version() const { return header.get_version(); }
-    /*!
-     * \brief Returns the mesh file title.
-     * \return Title.
-     */
-    string get_header_title() const { return header.get_title(); }
-    /*!
-     * \brief Returns the mesh file date.
-     * \return Date the mesh file was generated.
-     */
-    string get_header_date() const { return header.get_date(); }
-    /*!
-     * \brief Returns the mesh file cycle number.
-     * \return Cycle number.
-     */
-    size_t get_header_cycle() const { return header.get_cycle(); }
-    /*!
-     * \brief Returns the mesh file problem time.
-     * \return Problem time.
-     */
-    double get_header_time() const { return header.get_time(); }
-    /*!
-     * \brief Returns the number of comment lines in the mesh file.
-     * \return The number of comment lines.
-     */
-    size_t get_header_ncomments() const { return header.get_ncomments(); }
-    /*!
-     * \brief Returns the specified comment line from the mesh file.
-     * \param i Line number of the comment to be returned.
-     * \return The comment line.
-     */
-    string get_header_comments(size_t i) const
-    {
-        return header.get_comments(i);
-    }
-
-    // dimensions units and cell definition data access
-    /*!
-     * \brief Returns the problem coordinate units (e.g, cm).
-     * \return  Coordinate units.
-     */
-    string get_dims_coor_units() const { return dims.get_coor_units(); }
-    /*!
-     * \brief Returns the problem time units (e.g, shakes).
-     * \return Time units.
-     */
-    string get_dims_prob_time_units() const
-    {
-        return dims.get_prob_time_units();
-    }
-    /*!
-     * \brief Returns the number of unique cell type definitions.
-     * \return The number of cell definitions.
-     */
-    size_t get_dims_ncell_defs() const { return dims.get_ncell_defs(); }
-    /*!
-     * \brief Returns the maximum number of nodes per cell type.
-     * \return The maximum number of nodes per cell type.
-     */
-    size_t get_dims_nnodes_max() const { return dims.get_nnodes_max(); }
-    /*!
-     * \brief Returns the maximum number of sides per cell type.
-     * \return The maximum number of sides per cell type.
-     */
-    size_t get_dims_nsides_max() const { return dims.get_nsides_max(); }
-    /*!
-     * \brief Returns the maximum number of nodes per cell side.
-     * \return The maximum number of nodes per cell side.
-     */
-    size_t get_dims_nnodes_side_max() const
-    {
-        return dims.get_nnodes_side_max();
-    }
-
-    // dimensions node data access
-    /*!
-     * \brief Returns the number of spatial dimensions.
-     * \return The number of spatial dimensions.
-     */
-    size_t get_dims_ndim() const { return dims.get_ndim(); }
-    /*!
-     * \brief Returns the number of topological dimensions.
-     * \return The number of topological dimensions.
-     */
-    size_t get_dims_ndim_topo() const { return dims.get_ndim_topo(); }
-    /*!
-     * \brief Returns the number of nodes.
-     * \return The number of nodes.
-     */
-    size_t get_dims_nnodes() const { return dims.get_nnodes(); }
-    /*!
-     * \brief Returns the number of node flag types.
-     * \return The number of node flag types.
-     */
-    size_t get_dims_nnode_flag_types() const
-    {
-        return dims.get_nnode_flag_types();
-    }
-    /*!
-     * \brief Returns the number of node flags for the specified node flag type.
-     * \param i Node flag type number.
-     * \return The number of node flags.
-     */
-    size_t get_dims_nnode_flags(size_t i) const
-    {
-        return dims.get_nnode_flags(i);
-    }
-    /*!
-     * \brief Returns the number of node data fields.
-     * \return The number of node data fields.
-     */
-    size_t get_dims_nnode_data() const { return dims.get_nnode_data(); }
-
-    // dimensions side data access
-    /*!
-     * \brief Returns the number of sides.
-     * \return The number of sides.
-     */
-    size_t get_dims_nsides() const { return dims.get_nsides(); }
-    /*!
-     * \brief Returns the number of side types that are present in the "sides"
-     *        block.
-     * \return The number of side types.
-     */
-    size_t get_dims_nside_types() const { return dims.get_nside_types(); }
-    /*!
-     * \brief Returns the side type index for the specified side type.
-     * \param i Side type number.
-     * \return The side type index.
-     */
-    int get_dims_side_types(size_t i) const { return dims.get_side_types(i); }
-    /*!
-     * \brief Returns the number of side flag types.
-     * \return The number of side flag types.
-     */
-    size_t get_dims_nside_flag_types() const
-    {
-        return dims.get_nside_flag_types();
-    }
-    /*!
-     * \brief Returns the number of side flags for the specified side flag type.
-     * \param i Side flag type number.
-     * \return The number of side flags.
-     */
-    size_t get_dims_nside_flags(size_t i) const
-    {
-        return dims.get_nside_flags(i);
-    }
-    /*!
-     * \brief Returns the number of side data fields.
-     * \return The number of side data fields.
-     */
-    size_t get_dims_nside_data() const { return dims.get_nside_data(); }
-
-    // dimensions cell data access
-    /*!
-     * \brief Returns the number of cells.
-     */
-    size_t get_dims_ncells() const { return dims.get_ncells(); }
-    /*!
-     * \brief Returns the number of cell types that are present in the "cells"
-     *        block.
-     * \return The number of cell types.
-     */
-    size_t get_dims_ncell_types() const { return dims.get_ncell_types(); }
-    /*!
-     * \brief Returns the cell type index for the specified cell type.
-     * \param i Cell type number.
-     * \return The cell type index.
-     */
-    int get_dims_cell_types(size_t i) const { return dims.get_cell_types(i); }
-    /*!
-     * \brief Returns the number of cell flag types.
-     * \return The number of cell flag types.
-     */
-    size_t get_dims_ncell_flag_types() const
-    {
-        return dims.get_ncell_flag_types();
-    }
-    /*!
-     * \brief Returns the number of cell flags for the specified cell flag type.
-     * \param i Cell flag type number.
-     * \return The number of cell flags.
-     */
-    size_t get_dims_ncell_flags(size_t i) const
-    {
-        return dims.get_ncell_flags(i);
-    }
-    /*!
-     * \brief Returns the number of cell data fields.
-     * \return The number of cell data fields.
-     */
-    size_t get_dims_ncell_data() const { return dims.get_ncell_data(); }
-
-    // node flags access
-    /*!
-     * \brief Returns the name of specified node flag type.
-     * \param flagtype Node flag type number.
-     * \return The node flag type name.
-     */
-    string get_node_flags_flag_type(int flagtype) const
-    {
-        return spNodeFlags->get_flag_type(flagtype);
-    }
-    /*!
-     * \brief Returns the index to the node flag type that contains the
-     * specified
-     *        string.
-     * \param desired_flag_type Flag type.
-     * \return The node flag type index.
-     */
-    int get_node_flags_flag_type_index(string & desired_flag_type) const
-    {
-        return spNodeFlags->get_flag_type_index(desired_flag_type);
-    }
-    /*!
-     * \brief Returns the node flag number associated with the specified node
-     * flag
-     *        type and node flag index.
-     * \param flagtype Node flag type number.
-     * \param flag_index Node flag index.
-     * \return The node flag number.
-     */
-    int get_node_flags_flag_number(int flagtype, int flag_index) const
-    {
-        return spNodeFlags->get_flag_number(flagtype, flag_index);
-    }
-    /*!
-     * \brief Returns the number of node flags for the specified node flag type.
-     * \param flagtype Node flag type number.
-     * \return The number of node flags.
-     */
-    size_t get_node_flags_flag_size(int flagtype) const
-    {
-        return spNodeFlags->get_flag_size(flagtype);
-    }
-    /*!
-     * \brief Returns the node flag name associated with the specified node flag
-     *        type and node flag type index.
-     * \param flagtype Node flag type number.
-     * \param flag_index Node flag index.
-     * \return The node flag name.
-     */
-    string get_node_flags_flag_name(int flagtype, int flag_index) const
-    {
-        return spNodeFlags->get_flag_name(flagtype, flag_index);
-    }
-
-    // side flags access
-    /*!
-     * \brief Returns the name of specified side flag type
-     * \param flagtype Side flag type number.
-     * \return The side flag type name.
-     */
-    string get_side_flags_flag_type(int flagtype) const
-    {
-        return spSideFlags->get_flag_type(flagtype);
-    }
-    /*!
-     * \brief Returns the index to the side flag type that contains the
-     * specified
-     *        string.
-     * \param desired_flag_type Flag type.
-     * \return The side flag type index.
-     */
-    int get_side_flags_flag_type_index(string & desired_flag_type) const
-    {
-        return spSideFlags->get_flag_type_index(desired_flag_type);
-    }
-    /*!
-     * \brief Returns the side flag number associated with the specified side
-     * flag
-     *        type and side flag index.
-     * \param flag_index Side flag index.
-     * \return The side flag number.
-     */
-    int get_side_flags_flag_number(int flagtype, int flag_index) const
-    {
-        return spSideFlags->get_flag_number(flagtype, flag_index);
-    }
-    /*!
-     * \brief Returns the number of side flags for the specified side flag type.
-     * \param flagtype Side flag type number.
-     * \return The number of side flags.
-     */
-    int get_side_flags_flag_size(int flagtype) const
-    {
-        return spSideFlags->get_flag_size(flagtype);
-    }
-    /*!
-     * \brief Returns the side flag name associated with the specified side flag
-     *        index and side flag type.
-     * \param flag_index Side flag index.
-     * \return The side flag name.
-     */
-    string get_side_flags_flag_name(int flagtype, int flag_index) const
-    {
-        return spSideFlags->get_flag_name(flagtype, flag_index);
-    }
-
-    // cell flags access
-    /*!
-     * \brief Returns the name of specified cell flag type
-     * \param flagtype Cell flag type number.
-     * \return The cell flag type name.
-     */
-    string get_cell_flags_flag_type(int flagtype) const
-    {
-        return spCellFlags->get_flag_type(flagtype);
-    }
-    /*!
-     * \brief Returns the index to the cell flag type that contains the
-     * specified
-     *        string.
-     * \param desired_flag_type Flag type.
-     * \return The cell flag type index.
-     */
-    int get_cell_flags_flag_type_index(string & desired_flag_type) const
-    {
-        return spCellFlags->get_flag_type_index(desired_flag_type);
-    }
-    /*!
-     * \brief Returns the cell flag number associated with the specified cell
-     * flag
-     *        type and cell flag index.
-     * \param flagtype Cell flag type number.
-     * \param flag_index Cell flag index.
-     * \return The cell flag number.
-     */
-    int get_cell_flags_flag_number(int flagtype, int flag_index) const
-    {
-        return spCellFlags->get_flag_number(flagtype, flag_index);
-    }
-    /*!
-     * \brief Returns the number of cell flags for the specified cell flag type.
-     * \param flagtype Cell flag type number.
-     * \return The number of cell flags.
-     */
-    size_t get_cell_flags_flag_size(int flagtype) const
-    {
-        return spCellFlags->get_flag_size(flagtype);
-    }
-    /*!
-     * \brief Returns the cell flag name associated with the specified cell flag
-     *        type and cell flag index.
-     * \param flagtype Cell flag type number.
-     * \param flag_index Cell flag index.
-     * \return The cell flag name.
-     */
-    string get_cell_flags_flag_name(int flagtype, int flag_index) const
-    {
-        return spCellFlags->get_flag_name(flagtype, flag_index);
-    }
-
-    // node data ids access
-    /*!
-     * \brief Returns the specified node_data_id name.
-     * \param id_numb node_data_id index number.
-     * \return The node_data_id name.
-     */
-    string get_node_data_id_name(int id_numb) const
-    {
-        return spNodeDataIds->get_data_id_name(id_numb);
-    }
-    /*!
-     * \brief Returns the units associated with the specified node_data_id.
-     * \param id_numb node_data_id index number.
-     * \return The node_data_id units.
-     */
-    string get_node_data_id_units(int id_numb) const
-    {
-        return spNodeDataIds->get_data_id_units(id_numb);
-    }
-
-    // side data ids access
-    /*!
-     * \brief Returns the specified side_data_id name.
-     * \param id_numb side_data_id index number.
-     * \return The side_data_id name.
-     */
-    string get_side_data_id_name(int id_numb) const
-    {
-        return spSideDataIds->get_data_id_name(id_numb);
-    }
-    /*!
-     * \brief Returns the units associated with the specified side_data_id.
-     * \param id_numb side_data_id index number.
-     * \return The side_data_id units.
-     */
-    string get_side_data_id_units(int id_numb) const
-    {
-        return spSideDataIds->get_data_id_units(id_numb);
-    }
-
-    // cell data ids access
-    /*!
-     * \brief Returns the specified cell_data_id name.
-     * \param id_numb cell_data_id index number.
-     * \return The cell_data_id name.
-     */
-    string get_cell_data_id_name(int id_numb) const
-    {
-        return spCellDataIds->get_data_id_name(id_numb);
-    }
-    /*!
-     * \brief Returns the units associated with the specified cell_data_id.
-     * \param id_numb cell_data_id index number.
-     * \return The cell_data_id units.
-     */
-    string get_cell_data_id_units(int id_numb) const
-    {
-        return spCellDataIds->get_data_id_units(id_numb);
-    }
-
-    // cell definitions access
-    /*!
-     * \brief Returns the name of the specified cell definition.
-     * \param i Cell definition index number.
-     * \return The cell definition name.
-     */
-    string get_cell_defs_name(int i) const { return spCellDefs->get_name(i); }
-    /*!
-     * \brief Returns the specified cell definition.
-     * \param i Cell definition index number.
-     * \return The cell definition.
-     */
-    const CellDef & get_cell_defs_cell_def(int i) const
-    {
-        return spCellDefs->get_cell_def(i);
-    }
-
-    rtt_dsxx::SP<CellDef> get_cell_defs_def(int i) const
-    {
-        return spCellDefs->get_def(i);
-    }
-    /*!
-     * \brief Returns the number of nodes associated with the specified cell
-     *        definition.
-     * \param i Cell definition index number.
-     * \return The number of nodes comprising the cell definition.
-     */
-    size_t get_cell_defs_nnodes(size_t i) const
-    {
-        return spCellDefs->get_nnodes(i);
-    }
-    /*!
-     * \brief Returns the number of sides associated with the specified cell
-     *        definition.
-     * \param i Cell definition index number.
-     * \return The number of sides comprising the cell definition.
-     */
-    size_t get_cell_defs_nsides(size_t i) const
-    {
-        return spCellDefs->get_nsides(i);
-    }
-    /*!
-     * \brief Returns the side type number associated with the specified side
-     *        index and cell definition.
-     * \param i Cell definition index number.
-     * \param s Side index number.
-     * \return The side type number.
-     */
-    int get_cell_defs_side_types(int i, int s) const
-    {
-        return spCellDefs->get_side_types(i, s);
-    }
-    /*!
->>>>>>> 6eb8ff35
      * \brief Returns the side definition associated with the specified cell
      *        definition and side index with the returned cell-node indexes in
      *        sorted order.
@@ -1035,18 +525,10 @@
      * \return The side definition (i.e., the cell-node indexes that comprise
      *         the side).
      */
-<<<<<<< HEAD
   std::vector<size_t> const &get_cell_defs_side(int i, int s) const {
     return spCellDefs->get_side(i, s);
   }
   /*!
-=======
-    std::vector<size_t> const & get_cell_defs_side(int i, int s) const
-    {
-        return spCellDefs->get_side(i, s);
-    }
-    /*!
->>>>>>> 6eb8ff35
      * \brief Returns the side definition associated with the specified cell
      *        definition and side index with the returned cell-node indexes
      *        ordered to preserve the right hand rule for the outward-directed
@@ -1056,12 +538,12 @@
      * \return The side definition (i.e., the cell-node indexes that comprise
      *         the side).
      */
-<<<<<<< HEAD
   std::vector<size_t> const &get_cell_defs_ordered_side(int i, int s) const {
     return spCellDefs->get_ordered_side(i, s);
   }
   /*!
- * \brief Returns the status of the flag indicating that the cell definitions
+     * \brief Returns the status of the flag indicating that the cell
+     * definitions
  *        have been redefined.
  * \return The status of the redefined flag.
  */
@@ -1085,7 +567,6 @@
   //    int get_cell_defs_node_map(int cell_def, int node_ind) const
   //    { return spCellDefs->get_node_map(cell_def, node_ind);}
 
-  // nodes access
   /*!
  * \brief Returns the coordinate values for each of the nodes.
  * \return The coordinate values for the nodes.
@@ -1184,7 +665,8 @@
  */
   vector_vector_int get_cells_nodes() const { return spCells->get_nodes(); }
   /*!
- * \brief Returns all of the node numbers associated with the specified cell.
+     * \brief Returns all of the node numbers associated with the specified
+     * cell.
  * \param cell_numb Cell number.
  * \return The cell node numbers.
  */
@@ -1282,273 +764,6 @@
   double get_cell_data(int cell_numb, int data_index) const {
     return spCellData->get_data(cell_numb, data_index);
   }
-=======
-    std::vector<size_t> const & get_cell_defs_ordered_side(int i, int s) const
-    {
-        return spCellDefs->get_ordered_side(i, s);
-    }
-    /*!
-     * \brief Returns the status of the flag indicating that the cell
-     * definitions
-     *        have been redefined.
-     * \return The status of the redefined flag.
-     */
-    bool get_cell_defs_redefined() const { return spCellDefs->get_redefined(); }
-    /*!
-     * \brief Returns the new node map for the specified cell definition when
-     *        redefinition has been performed.
-     * \param cell_def Cell definition index.
-     * \return New cell definition node map.
-     */
-    const vector_int & get_cell_defs_node_map(int cell_def) const
-    {
-        return spCellDefs->get_node_map(cell_def);
-    }
-
-    /*!
-     * \brief Returns the specified new node for the specified cell definition
-     *        when redefinition has been performed.
-     * \param cell_def Cell definition index.
-     * \param node_ind Node number index.
-     * \return New node number.
-     */
-    //    int get_cell_defs_node_map(int cell_def, int node_ind) const
-    //    { return spCellDefs->get_node_map(cell_def, node_ind);}
-
-    /*!
-     * \brief Returns the coordinate values for each of the nodes.
-     * \return The coordinate values for the nodes.
-     */
-    vector_vector_dbl get_nodes_coords() const { return spNodes->get_coords(); }
-
-    /*!
-     * \brief Returns all of the coordinate values for the specified node.
-     * \param node_numb Node number.
-     * \return The node coordinate values.
-     */
-    vector_dbl get_nodes_coords(int node_numb) const
-    {
-        return spNodes->get_coords(node_numb);
-    }
-
-    /*!
-     * \brief Returns the coordinate value for the specified node and direction
-     *        (i.e., x, y, and z).
-     * \param node_numb Node number.
-     * \param coord_index Coordinate index number (x = 0, y = 1, z = 2).
-     * \return The node coordinate value.
-     */
-    double get_nodes_coords(int node_numb, int coord_index) const
-    {
-        return spNodes->get_coords(node_numb, coord_index);
-    }
-
-    /*!
-     * \brief Returns the node parent for the specified node.
-     * \param node_numb Node number.
-     * \return The node parent.
-     */
-    int get_nodes_parents(int node_numb) const
-    {
-        return spNodes->get_parents(node_numb);
-    }
-
-    /*!
-     * \brief Returns the node flag for the specified node and flag.
-     * \param node_numb Node number.
-     * \param flag_numb Node flag number.
-     * \return The node flag.
-     */
-    int get_nodes_flags(int node_numb, int flag_numb) const
-    {
-        return spNodes->get_flags(node_numb, flag_numb);
-    }
-
-    // sides access
-    /*!
-     * \brief Returns the side type associated with the specified side.
-     * \param side_numb Side number.
-     * \return The side type.
-     */
-    int get_sides_type(int side_numb) const
-    {
-        return spSides->get_type(side_numb);
-    }
-
-    /*!
-     * \brief Returns the node numbers associated with each side.
-     * \return The node numbers for all of the sides.
-     */
-    vector_vector_int get_sides_nodes() const { return spSides->get_nodes(); }
-
-    /*!
-     * \brief Returns the node numbers associated with the specified side.
-     * \param side_numb Side number.
-     * \return The side node numbers.
-     */
-    vector_int get_sides_nodes(int side_numb) const
-    {
-        return spSides->get_nodes(side_numb);
-    }
-
-    /*!
-     * \brief Returns the node number associated with the specified side and
-     *        side-node index.
-     * \param side_numb Side number.
-     * \param node_numb Side-node index number.
-     * \return The side node number.
-     */
-    int get_sides_nodes(int side_numb, int node_numb) const
-    {
-        return spSides->get_nodes(side_numb, node_numb);
-    }
-
-    /*!
-     * \brief Returns the side flag for the specified side and flag.
-     * \param side_numb Side number.
-     * \param flag_numb Side flag number.
-     * \return The side flag.
-     */
-    int get_sides_flags(int side_numb, int flag_numb) const
-    {
-        return spSides->get_flags(side_numb, flag_numb);
-    }
-
-    // cells access
-    /*!
-     * \brief Returns the cell type associated with the specified cell.
-     * \param cell_numb Cell number.
-     * \return The cell type.
-     */
-    int get_cells_type(int cell_numb) const
-    {
-        return spCells->get_type(cell_numb);
-    }
-
-    /*!
-     * \brief Returns all of the node numbers for each of the cells.
-     * \return The node numbers for all cells.
-     */
-    vector_vector_int get_cells_nodes() const { return spCells->get_nodes(); }
-
-    /*!
-     * \brief Returns all of the node numbers associated with the specified
-     * cell.
-     * \param cell_numb Cell number.
-     * \return The cell node numbers.
-     */
-    vector_int get_cells_nodes(int cell_numb) const
-    {
-        return spCells->get_nodes(cell_numb);
-    }
-
-    /*!
-     * \brief Returns the node number associated with the specified cell and
-     *        cell-node index.
-     * \param cell_numb Cell number.
-     * \param node_numb Cell-node index number.
-     * \return The node number.
-     */
-    int get_cells_nodes(int cell_numb, int node_numb) const
-    {
-        return spCells->get_nodes(cell_numb, node_numb);
-    }
-
-    /*!
-     * \brief Returns the cell flag for the specified cell and flag.
-     * \param cell_numb Cell number.
-     * \param flag_numb Cell flag number.
-     * \return The cell flag.
-     */
-    int get_cells_flags(int cell_numb, int flag_numb) const
-    {
-        return spCells->get_flags(cell_numb, flag_numb);
-    }
-
-    // node_data access
-    /*!
-     * \brief Returns all of the data field values for each of the nodes.
-     * \return The data field values for each of the nodes.
-     */
-    vector_vector_dbl get_node_data() const { return spNodeData->get_data(); }
-
-    /*!
-     * \brief Returns all of the data field values for the specified node.
-     * \param node_numb Node number.
-     * \return The node data field values.
-     */
-    vector_dbl get_node_data(int node_numb) const
-    {
-        return spNodeData->get_data(node_numb);
-    }
-
-    /*!
-     * \brief Returns the specified data field value for the specified node.
-     * \param node_numb Node number.
-     * \param data_index Data field.
-     * \return The node data field value.
-     */
-    double get_node_data(int node_numb, int data_index) const
-    {
-        return spNodeData->get_data(node_numb, data_index);
-    }
-
-    // side_data access
-    /*!
-     * \brief Returns all of the data field values for each of the sides.
-     * \return The data field values for each of the sides.
-     */
-    vector_vector_dbl get_side_data() const { return spSideData->get_data(); }
-
-    /*!
-     * \brief Returns all of the data field values for the specified side.
-     * \param side_numb Side number.
-     * \return The side data field values.
-     */
-    vector_dbl get_side_data(int side_numb) const
-    {
-        return spSideData->get_data(side_numb);
-    }
-
-    /*!
-     * \brief Returns the specified data field value for the specified side.
-     * \param side_numb Side number.
-     * \param data_index Data field.
-     * \return The side data field value.
-     */
-    double get_side_data(int side_numb, int data_index) const
-    {
-        return spSideData->get_data(side_numb, data_index);
-    }
-
-    // cell_data access
-    /*!
-     * \brief Returns all of the data field values for each of the cells.
-     * \return The data field values for each of the cells.
-     */
-    vector_vector_dbl get_cell_data() const { return spCellData->get_data(); }
-
-    /*!
-     * \brief Returns all of the data field values for the specified cell.
-     * \param cell_numb Cell number.
-     * \return The cell data field values.
-     */
-    vector_dbl get_cell_data(int cell_numb) const
-    {
-        return spCellData->get_data(cell_numb);
-    }
-
-    /*!
-     * \brief Returns the specified data field value for the specified cell.
-     * \param cell_numb Cell number.
-     * \param data_index Data field.
-     * \return The cell data field value.
-     */
-    double get_cell_data(int cell_numb, int data_index) const
-    {
-        return spCellData->get_data(cell_numb, data_index);
-    }
->>>>>>> 6eb8ff35
 
   // IMPLEMENTATION
 
@@ -1560,17 +775,10 @@
   void readDataIDs(ifstream &meshfile);
   void readEndKeyword(ifstream &meshfile);
 
-<<<<<<< HEAD
 public:
   void reformatData(
       vector_vector_int const &cell_side_types_,
       std::vector<std::vector<std::vector<size_t>>> const &cell_ordered_sides_);
-=======
-  public:
-    void reformatData(vector_vector_int const & cell_side_types_,
-                      std::vector<std::vector<std::vector<size_t>>> const &
-                          cell_ordered_sides_);
->>>>>>> 6eb8ff35
 };
 
 } // end namespace rtt_RTT_Format_Reader
