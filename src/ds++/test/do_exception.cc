--- conflicted
+++ resolved
@@ -4,25 +4,19 @@
  * \author Rob Lowrie
  * \date   Thu Oct 13 14:33:59 2005
  * \brief  Does a floating-point exception.
-<<<<<<< HEAD
- * \note   Copyright (C) 2016 Los Alamos National Security, LLC.
- *         All rights reserved. */
-=======
  * \note   Copyright (C) 2016-2017 Los Alamos National Security, LLC.
  *         All rights reserved.
  */
 //---------------------------------------------------------------------------//
 // $Id$
->>>>>>> 26396330
 //---------------------------------------------------------------------------//
 
 #include "ds++/Assert.hh"
 #include "ds++/StackTrace.hh"
 #include "ds++/fpe_trap.hh"
-#include <cfenv>
 #include <cmath>
-#include <cstring>
 #include <fstream>
+#include <iostream>
 #include <sstream>
 #include <vector>
 
@@ -40,36 +34,38 @@
 /*
   Usage: do_exception test
 
-  If test is 0, then simple floating point operations are done which should not
-  cause an error.
+  If test is 0, then simple floating point operations
+  are done which should not cause an error.
 
-  Otherwise, other test values should cause an exception.  Specifically, valid
-  test values are
-
-  1: test double division by zero
-  2: test sqrt(-1)
-  3: test overflow
+  Otherwise, other test values should cause an exception.
+  Specifically, valid test values are
+     1: test double division by zero
+     2: test sqrt(-1)
+     3: test overflow
 
   The file output.dat documents what happened during all tests.
 */
-void run_test(int /*argc*/, char *argv[], std::ofstream &fout) {
+void run_test(int /*argc*/, char *argv[]) {
+  std::ofstream fout;
+  fout.open("output.dat");
 
   bool const abortWithInsist(true);
   rtt_dsxx::fpe_trap fpet(abortWithInsist);
   if (fpet.enable()) {
     // Platform supported.
-    fcout("\n- fpe_trap: This platform is supported", fout);
+    fcout("- fpe_trap: This platform is supported", fout);
     if (!fpet.active())
       fcout("- fpe_trap: active flag set to false was not expected.", fout);
   } else {
     // Platform not supported.
-    fout << "\n- fpe_trap: This platform is not supported\n";
+    fout << "- fpe_trap: This platform is not supported\n";
     if (fpet.active())
       fcout("- fpe_trap: active flag set to true was not expected.", fout);
+    fout.close();
     return;
   }
 
-  // Accept a command line argument with value 0, 1, 2 or 3.
+  // Accept a command line argument with value 1, 2 or 3.
   int test(-101);
   sscanf(argv[1], "%d", &test);
   Insist(test >= 0 && test <= 3, "Bad test value.");
@@ -78,10 +74,10 @@
   double neg(-1.0); // for sqrt(-1.0)
   double result(-1.0);
 
-  // Certain tests may be optimized away by the compiler, by recogonizing the
-  // constants set above and precomputing the results below.  So do something
-  // here to hopefully avoid this.  This tricks the optimizer, at least for gnu
-  // and KCC.
+  // Certain tests may be optimized away by the compiler, by recogonizing
+  // the constants set above and precomputing the results below.  So do
+  // something here to hopefully avoid this.  This tricks the optimizer, at
+  // least for gnu and KCC.
 
   if (test < -100) { // this should never happen
     Insist(0, "Something is very wrong.");
@@ -91,29 +87,27 @@
   std::ostringstream msg;
   switch (test) {
   case 0:
-    // Should not throw a IEEE floating point exception.
-    fcout(string("- Case zero: this operation should not throw a SIGFPE.") +
-              " The result should be 2...\n",
-          fout);
+    // The test_filter.py triggers on the keyword 'signal', so I will
+    // use '5ignal' instead.
+    fout << "- Case zero: this operation should not throw a SIGFPE."
+         << " The result should be 2." << endl;
     result = 1.0 + zero + sqrt(-neg);
-    msg << "  result = " << result << endl;
-    fcout(msg.str(), fout);
+    fout << "  result = " << result << endl;
     break;
   case 1:
-    fcout("- Case one: trying a div_by_zero operation...\n", fout);
+    fcout("- Trying a div_by_zero operation", fout);
     result = 1.0 / zero; // should fail here
     msg << "  result = " << 1.0 * result;
     fcout(msg.str(), fout);
     break;
   case 2:
-    // http://en.cppreference.com/w/cpp/numeric/math/sqrt
-    fcout("- Case two: trying to evaluate sqrt(-1.0)...\n", fout);
+    fcout("- Trying to evaluate sqrt(-1.0)", fout);
     result = std::sqrt(neg); // should fail here
     msg << "  result = " << result;
     fcout(msg.str(), fout);
     break;
-  case 3:
-    fcout("- Case three: trying to cause an overflow condition...\n", fout);
+  case 3: {
+    fcout("- Trying to cause an overflow condition", fout);
     result = 2.0;
     std::vector<double> data;
     for (size_t i = 0; i < 100; i++) {
@@ -125,39 +119,38 @@
     fcout(msg.str(), fout);
     break;
   }
+  }
+  // close the log file.
+  fout.close();
   return;
 }
 
 //---------------------------------------------------------------------------//
 int main(int argc, char *argv[]) {
   Insist(argc == 2, "Wrong number of args.");
-
-  // write a copy of all output to a file.
-  std::ostringstream out_filename;
-  out_filename << "test_fpe_trap_" << argv[1] << ".out";
-  std::ofstream fout;
-  fout.open(out_filename.str().c_str());
   try {
-    run_test(argc, argv, fout);
+    run_test(argc, argv);
   } catch (exception &err) {
     if (rtt_dsxx::fpe_trap().enable()) {
+      // keyword 'signal' shows up as a failure when processed by
+      // test_filter.py.  To avoid this, we do not print the err.what()
+      // message.
       cout << "While running " << argv[0] << ", "
            << "a SIGFPE was successfully caught.\n\t"
-           << "what = " << err.what() << endl;
+           // << err.what()
+           << endl;
       return 0;
     } else {
       cout << "ERROR: While running " << argv[0] << ", "
            << "An exception was caught when it was not expected.\n\t"
-           << "what = " << err.what() << endl;
+           // << err.what()
+           << endl;
     }
   } catch (...) {
     cout << "ERROR: While testing " << argv[0] << ", "
          << "An unknown exception was thrown." << endl;
-    fout.close();
     return 1;
   }
-  // close the file
-  fout.close();
   return 0;
 }
 
