--- conflicted
+++ resolved
@@ -1,5 +1,19 @@
 ﻿{
   "configurations": [
+    {
+      "name": "x64-Debug",
+      "generator": "Visual Studio 16 2019 Win64",
+      "configurationType": "Debug",
+      "inheritEnvironments": [ "msvc_x64_x64" ],
+      "buildRoot": "c:/work/vs2019-${name}/draco",
+      "installRoot": "c:/work/vs2019-${name}/install",
+      "cmakeCommandArgs": "",
+      "buildCommandArgs": "-verbosity:minimal -m:8",
+      "ctestCommandArgs": "-j 8 --output-on-failure",
+      "cmakeToolchain": "C:/work/vendors64/vs2019-toolchain.cmake",
+      "variables": [],
+      "cmakeExecutable": "C:/Program Files/CMake/bin/cmake.exe"
+    },
     {
       "name": "x64-Release",
       "generator": "Visual Studio 16 2019 Win64",
@@ -8,47 +22,10 @@
       "installRoot": "c:/work/vs2019-${name}/install",
       "cmakeExecutable": "C:/Program Files/CMake/bin/cmake.exe",
       "cmakeCommandArgs": "",
-      "buildCommandArgs": "-verbosity:minimal -m:24",
-      "ctestCommandArgs": "-j 24 --output-on-failure",
+      "buildCommandArgs": "-verbosity:minimal -m:8",
+      "ctestCommandArgs": "-j 8 --output-on-failure",
       "cmakeToolchain": "C:/work/vendors64/vs2019-toolchain.cmake",
       "inheritEnvironments": [ "msvc_x64_x64" ],
-      "variables": []
-    },
-    {
-      "name": "x64-Debug-scalar",
-      "generator": "Visual Studio 16 2019 Win64",
-      "configurationType": "Debug",
-      "buildRoot": "c:/work/vs2019-${name}/draco",
-      "installRoot": "c:/work/vs2019-${name}/install",
-      "cmakeExecutable": "C:/Program Files/CMake/bin/cmake.exe",
-      "cmakeCommandArgs": "-DDRACO_C4=SCALAR",
-      "buildCommandArgs": "-verbosity:minimal -m:24",
-      "ctestCommandArgs": "-j 24 --output-on-failure",
-      "cmakeToolchain": "C:/work/vendors64/vs2019-toolchain.cmake",
-      "inheritEnvironments": [ "msvc_x64_x64" ],
-      "variables": []
-    },
-    {
-      "name": "x64-Debug",
-      "generator": "Visual Studio 16 2019 Win64",
-      "configurationType": "Debug",
-      "buildRoot": "c:/work/vs2019-${name}/draco",
-      "installRoot": "c:/work/vs2019-${name}/install",
-      "cmakeExecutable": "C:/Program Files/CMake/bin/cmake.exe",
-      "cmakeCommandArgs": "",
-      "buildCommandArgs": "-verbosity:minimal -m:24",
-      "ctestCommandArgs": "-j 24 --output-on-failure",
-      "cmakeToolchain": "C:/work/vendors64/vs2019-toolchain.cmake",
-      "inheritEnvironments": [ "msvc_x64_x64" ],
-<<<<<<< HEAD
-      "variables": [
-        {
-          "name": "COMPTON_LIBRARY",
-          "value": "C:/work/vendors64/csk-0.5.0/lib/Debug/compton.lib",
-          "type": "FILEPATH"
-        }
-      ]
-=======
       "variables": []
     },
     {
@@ -64,7 +41,6 @@
       "cmakeToolchain": "C:/work/vendors64/vs2019-toolchain.cmake",
       "inheritEnvironments": [ "msvc_x64_x64" ],
       "variables": []
->>>>>>> 8312c8c9
     }
   ]
 }