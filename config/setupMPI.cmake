--- conflicted
+++ resolved
@@ -483,12 +483,6 @@
       message(STATUS "Looking for MPI...")
       find_package( MPI QUIET )
 
-<<<<<<< HEAD
-      # On LLNL ATS-2 systems, jobs must be run with jsrun instead of mpirun.
-      if( EXISTS "/opt/ibm/spectrum_mpi/jsm_pmix/bin/jsrun" )
-        set( MPIEXEC_EXECUTABLE "/opt/ibm/spectrum_mpi/jsm_pmix/bin/jsrun" CACHE
-          STRING "Program to execute MPI prallel programs." FORCE )
-=======
       # If this macro is called from a MinGW builds system (for a CAFS
       # subdirectory) and is trying to MS-MPI, the above check will fail (when
       # cmake > 3.12). However, MS-MPI is known to be good when linking with
@@ -501,15 +495,14 @@
           set( MPI_C_FOUND TRUE )
           set( MPI_Fortran_FOUND TRUE )
         endif()
->>>>>>> d36aad36
       endif()
 
       # For MS-MPI, mpifptr.h is architecture dependent. Figure out what arch
       # this is and save this path to MPI_Fortran_INCLUDE_PATH
-      list( GET MPI_CXX_LIBRARIES 0 first_cxx_mpi_library )
-      if( first_cxx_mpi_library AND NOT MPI_Fortran_INCLUDE_PATH )
+      list( GET MPI_C_LIBRARIES 0 first_c_mpi_library )
+      if( first_c_mpi_library AND NOT MPI_Fortran_INCLUDE_PATH )
         get_filename_component( MPI_Fortran_INCLUDE_PATH
-          "${first_cxx_mpi_library}" DIRECTORY )
+          "${first_c_mpi_library}" DIRECTORY )
         string( REGEX REPLACE "[Ll]ib" "Include" MPI_Fortran_INCLUDE_PATH
           ${MPI_Fortran_INCLUDE_PATH} )
         set( MPI_Fortran_INCLUDE_PATH
@@ -673,11 +666,7 @@
    endif()
 
    if( ${MPI_C_FOUND} )
-<<<<<<< HEAD
-      message(STATUS "Looking for MPI...${MPIEXEC_EXECUTABLE}")
-=======
       message(STATUS "Looking for MPI.......found ${MPIEXEC_EXECUTABLE}")
->>>>>>> d36aad36
    else()
       message(STATUS "Looking for MPI.......not found")
    endif()
