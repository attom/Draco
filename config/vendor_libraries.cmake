#-----------------------------*-cmake-*----------------------------------------#
# file   config/vendor_libraries.cmake
# author Kelly Thompson <kgt@lanl.gov>
# date   2010 June 6
# brief  Look for any libraries which are required at the top level.
# note   Copyright (C) 2016-2018 Los Alamos National Security, LLC.
#        All rights reserved.
#------------------------------------------------------------------------------#

include( FeatureSummary )
include( setupMPI ) # defines the macros setupMPILibrariesUnix|Windows

#------------------------------------------------------------------------------#
# Helper macros for Python
#------------------------------------------------------------------------------#
macro( setupPython )

  message( STATUS "Looking for Python...." )
  find_package(PythonInterp QUIET REQUIRED)
  #  PYTHONINTERP_FOUND - Was the Python executable found
  #  PYTHON_EXECUTABLE  - path to the Python interpreter
  set_package_properties( PythonInterp PROPERTIES
    URL "https://www.python.org"
    DESCRIPTION "Python interpreter"
    TYPE REQUIRED
    PURPOSE "Required for running tests and accessing features that rely on matplotlib."
    )
  if( PYTHONINTERP_FOUND )
    message( STATUS "Looking for Python....found ${PYTHON_EXECUTABLE}" )
  else()
    message( STATUS "Looking for Python....not found" )
  endif()

endmacro()

#------------------------------------------------------------------------------#
# Helper macros for Random123
#------------------------------------------------------------------------------#
macro( setupRandom123 )

 message( STATUS "Looking for Random123...")
  find_package( Random123 REQUIRED QUIET )
  if( RANDOM123_FOUND )
    message( STATUS "Looking for Random123.found ${RANDOM123_INCLUDE_DIR}")
  else()
    message( STATUS "Looking for Random123.not found")
  endif()
  set_package_properties( Random123 PROPERTIES
    URL "http://www.deshawresearch.com/resources_random123.html"
    DESCRIPTION "a library of counter-based random number generators"
    TYPE REQUIRED
    PURPOSE "Required for building the rng component."  )
endmacro()

#------------------------------------------------------------------------------
# Helper macros for LAPACK/Unix
#
# This module sets the following variables:
# lapack_FOUND - set to true if a library implementing the LAPACK
#         interface is found
# lapack_VERSION - '3.4.1'
# provides targets: lapack, blas
#------------------------------------------------------------------------------
macro( setupLAPACKLibraries )

  # There are several flavors of LAPACK.
  # 1. look for netlib-lapack
  # 2. look for MKL (Intel)
  # 3. look for OpenBLAS.

  message( STATUS "Looking for lapack (netlib)...")
  set( lapack_FOUND FALSE )

  # Use LAPACK_LIB_DIR, if the user set it, to help find LAPACK.
  # This first try will also look for BLAS/LAPACK at CMAKE_PREFIX_PATH.
  if( EXISTS ${LAPACK_LIB_DIR}/cmake )
    file( GLOB lapack_cmake_prefix_path
      LIST_DIRECTORIES true
      ${LAPACK_LIB_DIR}/cmake/lapack-* )
    list( APPEND CMAKE_PREFIX_PATH ${lapack_cmake_prefix_path} )
  endif()
  find_package( lapack CONFIG QUIET )

  if( lapack_FOUND )
    set( lapack_flavor "netlib")
    set( lapack_url "http://www.netlib.org/lapack" )
    foreach( config NOCONFIG DEBUG RELEASE RELWITHDEBINFO )
      get_target_property(tmp lapack IMPORTED_LOCATION_${config} )
      if( EXISTS ${tmp} )
        set( lapack_FOUND TRUE )
      endif()
    endforeach()
    message( STATUS "Looking for lapack (netlib)....found ${tmp}")
    set( lapack_FOUND ${lapack_FOUND} CACHE BOOL "Did we find LAPACK." FORCE )

    # The above might define blas, or it might not. Double check:
    if( NOT TARGET blas )
      find_package( BLAS )
      if( BLAS_FOUND )
        add_library( blas STATIC IMPORTED)
        set_target_properties( blas PROPERTIES
          IMPORTED_LOCATION                 "${BLAS_LIBRARIES}"
          IMPORTED_LINK_INTERFACE_LANGUAGES "Fortran")
      else()
        message( FATAL_ERROR "Looking for lapack (netlib)....blas not found")
      endif()
    else()
      # ensure lapack --> blas?
      get_target_property( ilil lapack IMPORTED_LINK_INTERFACE_LIBRARIES )
      if( NOT "${ilil}" MATCHES "blas" )
        set_target_properties( lapack PROPERTIES
          IMPORTED_LINK_INTERFACE_LIBRARIES blas )
      endif()
    endif()

  else()
    message( STATUS "Looking for lapack (netlib)....not found")
  endif()

  mark_as_advanced( lapack_DIR lapack_FOUND )

  # Debug targets:
  # include(print_target_properties)
  # print_targets_properties("lapack;blas")

  # Above we tried to find lapack-config.cmake at $LAPACK_LIB_DIR/cmake/lapack.
  # This is a draco supplied version of lapack.  If that search failed, then try
  # to find MKL on the local system.

  if( NOT lapack_FOUND )
    if( DEFINED ENV{MKLROOT} )
      message( STATUS "Looking for lapack (MKL)...")
      # CMake uses the 'Intel10_64lp' enum to indicate MKL. For details see the
      # cmake documentation for FindBLAS.
      set( BLA_VENDOR "Intel10_64lp" )
      find_package( BLAS QUIET )

      # If we link statically, we notice that the mkl library dependencies are
      # cyclic and FindBLAS and FindLAPACK will fail.  If this is the case, but
      # we still found all the important libraries, set BLAS_FOUND=TRUE and
      # finish setting up the MKL libraries as a valid TPL for blas/lapack.
      if( NOT BLAS_FOUND AND
          BLAS_iomp5_LIBRARY AND
          BLAS_mkl_core_LIBRARY AND
          BLAS_mkl_intel_thread_LIBRARY AND
          BLAS_mkl_intel_lp64_LIBRARY )
        set( BLAS_FOUND TRUE )
      endif()

      if( "${BLAS_mkl_core_LIBRARY}" MATCHES "libmkl_core.a" )
        set( MKL_LIBRARY_TYPE "STATIC" )
      else()
        set( MKL_LIBRARY_TYPE "SHARED" )
      endif()

      # should we link against libmkl_gnu_thread.so or libmkl_intel_thread.so
      if( ${CMAKE_C_COMPILER_ID} MATCHES GNU )
        set(tlib "mkl_gnu_thread")
      else()
        set(tlib "mkl_intel_thread")
      endif()

      if( BLAS_FOUND )
        set( LAPACK_FOUND TRUE CACHE BOOL "lapack (MKL) found?" FORCE)
        set( lapack_FOUND TRUE CACHE BOOL "lapack (MKL) found?" FORCE)
        set( lapack_DIR "$ENV{MKLROOT}" CACHE PATH "MKLROOT PATH?" FORCE)
        set( lapack_flavor "mkl")
        set( lapack_url "https://software.intel.com/en-us/intel-mkl")
        add_library( lapack ${MKL_LIBRARY_TYPE} IMPORTED)
        add_library( blas   ${MKL_LIBRARY_TYPE} IMPORTED)
        add_library( blas::mkl_thread  ${MKL_LIBRARY_TYPE} IMPORTED)
        add_library( blas::mkl_core    ${MKL_LIBRARY_TYPE} IMPORTED)
        set_target_properties( blas::mkl_thread PROPERTIES
          IMPORTED_LOCATION                 "${BLAS_${tlib}_LIBRARY}"
          IMPORTED_LINK_INTERFACE_LANGUAGES "C"
          IMPORTED_LINK_INTERFACE_MULTIPLICITY 20 )
        set_target_properties( blas::mkl_core PROPERTIES
          IMPORTED_LOCATION                 "${BLAS_mkl_core_LIBRARY}"
          IMPORTED_LINK_INTERFACE_LANGUAGES "C"
          IMPORTED_LINK_INTERFACE_LIBRARIES blas::mkl_thread
          IMPORTED_LINK_INTERFACE_MULTIPLICITY 20 )
        set_target_properties( blas PROPERTIES
          IMPORTED_LOCATION                 "${BLAS_mkl_intel_lp64_LIBRARY}"
          IMPORTED_LINK_INTERFACE_LANGUAGES "C"
          IMPORTED_LINK_INTERFACE_LIBRARIES "-Wl,--start-group;${BLAS_mkl_core_LIBRARY};${BLAS_${tlib}_LIBRARY};-Wl,--end-group"
          IMPORTED_LINK_INTERFACE_MULTIPLICITY 20)
        set_target_properties( lapack PROPERTIES
          IMPORTED_LOCATION                 "${BLAS_mkl_intel_lp64_LIBRARY}"
          IMPORTED_LINK_INTERFACE_LANGUAGES "C"
          IMPORTED_LINK_INTERFACE_LIBRARIES blas
          IMPORTED_LINK_INTERFACE_MULTIPLICITY 20)
        message(STATUS "Looking for lapack (MKL)...found ${BLAS_mkl_intel_lp64_LIBRARY}")
      else()
        message(STATUS "Looking for lapack (MKL)...NOTFOUND")
      endif()

    endif()
  endif()

  # If the above searches for LAPACK failed, then try to find OpenBlas on the
  # local system.

  if( NOT lapack_FOUND )
      message( STATUS "Looking for lapack (OpenBLAS)...")
      # CMake uses the 'OpenBLAS' enum to help the FindBLAS.cmake macro. For
      # details see the cmake documentation for FindBLAS.
      set( BLA_VENDOR "OpenBLAS" )
      find_package( BLAS QUIET )

      if( BLAS_FOUND )
        set( LAPACK_FOUND TRUE CACHE BOOL "lapack (OpenBlas) found?")
        set( lapack_FOUND TRUE CACHE BOOL "lapack (OpenBlas) found?")
        set( lapack_flavor "openblas")
        set( lapack_url "http://www.openblas.net")
        add_library( lapack SHARED IMPORTED)
        add_library( blas   SHARED IMPORTED)
        set_target_properties( blas PROPERTIES
          IMPORTED_LOCATION                 "${BLAS_openblas_LIBRARY}"
          IMPORTED_LINK_INTERFACE_LANGUAGES "C" )
        set_target_properties( lapack PROPERTIES
          IMPORTED_LOCATION                 "${BLAS_openblas_LIBRARY}"
          IMPORTED_LINK_INTERFACE_LANGUAGES "C" )
        message(STATUS "Looking for lapack (OpenBLAS)...found ${BLAS_openblas_LIBRARY}")
      else()
        message(STATUS "Looking for lapack (OpenBLAS)...NOTFOUND")
      endif()
  endif()

  # If the above searches for LAPACK failed, then try to find netlib-lapack and
  # netlib-blas on the local system (without the cmake config files).

  if( NOT lapack_FOUND )
      message( STATUS "Looking for lapack (no cmake config files)...")
      find_package( BLAS QUIET )

      if( BLAS_FOUND )
        find_package( LAPACK QUIET)
        set( lapack_FOUND TRUE )
        add_library( lapack SHARED IMPORTED)
        add_library( blas   SHARED IMPORTED)
        set_target_properties( blas PROPERTIES
          IMPORTED_LOCATION                 "${BLAS_blas_LIBRARY}"
          IMPORTED_LINK_INTERFACE_LANGUAGES "C" )
        set_target_properties( lapack PROPERTIES
          IMPORTED_LOCATION                 "${LAPACK_lapack_LIBRARY}"
          IMPORTED_LINK_INTERFACE_LANGUAGES "C" )
        message(STATUS "Looking for lapack(no cmake config)...found ${LAPACK_lapack_LIBRARY}")
      else()
        message(STATUS "Looking for lapack(no cmake config)...NOTFOUND")
      endif()
  endif()

  set_package_properties( BLAS PROPERTIES
    URL "${lapack_url}"
    DESCRIPTION "Basic Linear Algebra Subprograms"
    TYPE OPTIONAL
    PURPOSE "Required for building the lapack_wrap component." )
  set_package_properties( lapack PROPERTIES
    URL "${lapack_url}"
    DESCRIPTION "Linear Algebra PACKage"
    TYPE OPTIONAL
    PURPOSE "Required for building the lapack_wrap component." )

endmacro()

#------------------------------------------------------------------------------
# Helper macros for CUDA/Unix
#
# Processes FindCUDA.cmake from the standard CMake Module location.
# This standard file establishes many macros and variables used by the
# build system for compiling CUDA code.
# (try 'cmake --help-module FindCUDA' for details)
#
# Override the FindCUDA defaults in a way that is standardized for
# Draco and Draco clients.
#
# Provided macros:
#    cuda_add_library(    target )
#    cuda_add_executable( target )
#    ...
#
# Provided variables:
#    CUDA_FOUND
#    CUDA_PROPAGATE_HOST_FLAGS
#    CUDA_NVCC_FLAGS
#    CUDA_SDK_ROOT_DIR
#    CUDA_VERBOSE_BUILD
#    CUDA_TOOLKIT_ROOT_DIR
#    CUDA_BUILD_CUBIN
#    CUDA_BUILD_EMULATION
#    ...
#------------------------------------------------------------------------------
macro( setupCudaEnv )

  if( NOT DEFINED USE_CUDA )
    option( USE_CUDA "If CUDA is available, should we use it?" OFF )
  endif()
  if( USE_CUDA )

    message( STATUS "Looking for CUDA..." )
    find_package( CUDA QUIET )
    set_package_properties( CUDA PROPERTIES
      DESCRIPTION "Toolkit providing tools and libraries needed for GPU applications."
      TYPE OPTIONAL
      PURPOSE "Required for building a GPU enabled application." )
    if( NOT EXISTS ${CUDA_NVCC_EXECUTABLE} )
      set( CUDA_FOUND 0 )
    endif()
    if( CUDA_FOUND )
      set( HAVE_CUDA 1 )
      option( USE_CUDA "If CUDA is available, should we use it?" ON )
      if( USE_CUDA )
        set( CUDA_PROPAGATE_HOST_FLAGS OFF CACHE BOOL "blah" FORCE)
        set( CUDA_NVCC_FLAGS "-arch=sm_21" )
        string( TOUPPER ${CMAKE_BUILD_TYPE} UC_CMAKE_BUILD_TYPE )
        if( ${UC_CMAKE_BUILD_TYPE} MATCHES DEBUG )
          set( CUDA_NVCC_FLAGS "${CUDA_NVCC_FLAGS} -g -G" )
        endif()
        set( cudalibs ${CUDA_CUDART_LIBRARY} )
        set( DRACO_LIBRARY_TYPE "STATIC" CACHE STRING
          "static or shared (dll) libraries" FORCE )
      endif()
      message( STATUS "Looking for CUDA......found ${CUDA_NVCC_EXECUTABLE}" )
    else()
      message( STATUS "Looking for CUDA......not found" )
      set( USE_CUDA OFF CACHE BOOL "cuda" FORCE )
    endif()
    mark_as_advanced(
      CUDA_SDK_ROOT_DIR
      CUDA_VERBOSE_BUILD
      CUDA_TOOLKIT_ROOT_DIR
      CUDA_BUILD_CUBIN
      CUDA_BUILD_EMULATION
      CUDA_HOST_COMPILER
      )
  endif()

endmacro()

#------------------------------------------------------------------------------
# Setup QT (any)
#------------------------------------------------------------------------------
macro( setupQt )
  message( STATUS "Looking for Qt SDK...." )

  # The CMake package information should be found in
  # $QTDIR/lib/cmake/Qt5Widgets/Qt5WidgetsConfig.cmake.  On CCS Linux
  # machines, QTDIR is set when loading the qt module
  # (QTDIR=/ccs/codes/radtran/vendors/Qt53/5.3/gcc_64):
  if( "${QTDIR}notset" STREQUAL "notset" AND EXISTS "$ENV{QTDIR}" )
    set( QTDIR $ENV{QTDIR} CACHE PATH "This path should include /lib/cmake/Qt5Widgets" )
  endif()
  set( CMAKE_PREFIX_PATH_QT "$ENV{QTDIR}/lib/cmake/Qt5Widgets" )

  if( NOT EXISTS ${CMAKE_PREFIX_PATH_QT}/Qt5WidgetsConfig.cmake )
    # message( FATAL_ERROR "Could not find cQt cmake macros.  Try
    # setting CMAKE_PREFIX_PATH_QT to the path that contains
    # Qt5WidgetsConfig.cmake" )
    message( STATUS "Looking for Qt SDK....not found." )
  else()
    file( TO_CMAKE_PATH "${CMAKE_PREFIX_PATH_QT}" CMAKE_PREFIX_PATH_QT )
    list( APPEND CMAKE_PREFIX_PATH "${CMAKE_PREFIX_PATH_QT}" )
    find_package(Qt5Widgets)
    find_package(Qt5Core)
    get_target_property(QtCore_location Qt5::Core LOCATION)
    if( Qt5Widgets_FOUND )
      set( QT_FOUND 1 )
      # Instruct CMake to run moc automatically when needed (only for
      # subdirectories that need Qt)
      # set(CMAKE_AUTOMOC ON)
      message( STATUS "Looking for Qt SDK....${QTDIR}." )
    else()
      set( QT_FOUND "QT-NOTFOUND" )
      message( STATUS "Looking for Qt SDK....not found." )
    endif()
  endif()

  if( QT_FOUND )
    mark_as_advanced( Qt5Core_DIR Qt5Gui_DIR Qt5Gui_EGL_LIBRARY
      Qt5Widgets_DIR )
  endif()

  set_package_properties( Qt PROPERTIES
    URL "http://qt.io"
    DESCRIPTION "Qt is a comprehensive cross-platform C++ application framework."
    TYPE OPTIONAL
    PURPOSE "Only needed to demo qt version of draco_diagnostics." )

endmacro()

#------------------------------------------------------------------------------
# Setup GSL (any)
#------------------------------------------------------------------------------
macro( setupGSL )
  if( NOT TARGET GSL::gsl )

    message( STATUS "Looking for GSL..." )

    # If gsl-config is in the PATH, query the value for GSL_ROOT_DIR
    # This bit of logic is needed on Cielo/Cielito because gsl is not in
    # a system location (it is provided by a module)
    if( "$ENV{GSL_ROOT_DIR}x" STREQUAL "x" AND "${GSL_ROOT_DIR}x" STREQUAL "x")
      find_program( GSL_CONFIG gsl-config )
      if( EXISTS "${GSL_CONFIG}" )
        exec_program( "${GSL_CONFIG}"
          ARGS --prefix
          OUTPUT_VARIABLE GSL_ROOT_DIR )
      endif()
    endif()

    find_package( GSL QUIET REQUIRED )
    if( GSL_FOUND )
      message( STATUS "Looking for GSL.......found ${GSL_LIBRARY}" )
      mark_as_advanced( GSL_CONFIG_EXECUTABLE )
    else()
      message( STATUS "Looking for GSL.......not found" )
    endif()

    #=============================================================================
    # Include some information that can be printed by the build system.
    set_package_properties( GSL PROPERTIES
      URL "https://www.gnu.org/software/gsl"
      DESCRIPTION "The GNU Scientific Library (GSL) is a numerical library for C and C++
   programmers."
      TYPE REQUIRED
      PURPOSE "Required for rng and quadrature components." )

  endif()

endmacro()

#------------------------------------------------------------------------------
# Setup ParMETIS (any)
#------------------------------------------------------------------------------
macro( setupParMETIS )

  if( NOT TARGET METIS::metis )
    message( STATUS "Looking for METIS..." )

    find_package( METIS QUIET )
    if( METIS_FOUND )
      message( STATUS "Looking for METIS.....found ${METIS_LIBRARY}" )
    else()
      message( STATUS "Looking for METIS.....not found" )
    endif()

    #=============================================================================
    # Include some information that can be printed by the build system.
    set_package_properties( METIS PROPERTIES
      DESCRIPTION "METIS"
      TYPE OPTIONAL
      URL "http://glaros.dtc.umn.edu/gkhome/metis/metis/overview"
      PURPOSE "METIS is a set of serial programs for partitioning graphs, partitioning finite
   element meshes, and producing fill reducing orderings for sparse matrices."
      )

  endif()

  if( NOT TARGET ParMETIS::parmetis )

    message( STATUS "Looking for ParMETIS..." )

    find_package( ParMETIS QUIET )
    if( ParMETIS_FOUND )
      message( STATUS "Looking for ParMETIS..found ${ParMETIS_LIBRARY}" )
    else()
      message( STATUS "Looking for ParMETIS..not found" )
    endif()

    #=============================================================================
    # Include some information that can be printed by the build system.
    set_package_properties( ParMETIS PROPERTIES
      DESCRIPTION "MPI Parallel METIS"
      TYPE OPTIONAL
      URL "http://glaros.dtc.umn.edu/gkhome/metis/parmetis/overview"
      PURPOSE "ParMETIS is an MPI-based parallel library that implements a
   variety of algorithms for partitioning unstructured graphs, meshes, and for
   computing fill-reducing orderings of sparse matrices." )

  endif()

endmacro()

#------------------------------------------------------------------------------
# Setup SuperLU_DIST (any)
#------------------------------------------------------------------------------
macro( setupSuperLU_DIST )

  if( NOT TARGET SuperLU_DIST::superludist )
    message( STATUS "Looking for SuperLU_DIST..." )

    find_package( SuperLU_DIST QUIET )
    if( SuperLU_DIST_FOUND )
      message( STATUS "Looking for SuperLU_DIST.....found ${SuperLU_DIST_LIBRARY}" )
    else()
      message( STATUS "Looking for SuperLU_DIST.....not found" )
    endif()

    #===========================================================================
    # Include some information that can be printed by the build system.
    set_package_properties( SuperLU_DIST PROPERTIES
      URL " http://crd-legacy.lbl.gov/~xiaoye/SuperLU/"
      DESCRIPTION "SuperLU_DIST"
      TYPE OPTIONAL
      PURPOSE "SuperLU is a general purpose library for the direct solution of
   large, sparse, nonsymmetric systems of linear equations on high performance
   machines."  )

  endif()

endmacro()

#------------------------------------------------------------------------------
# Setup Eospac (https://laws.lanl.gov/projects/data/eos.html)
#------------------------------------------------------------------------------
macro( setupEOSPAC )

  if( NOT TARGET EOSPAC::eospac )
    message( STATUS "Looking for EOSPAC..." )

    find_package( EOSPAC QUIET )

    if( EOSPAC_FOUND )
      message( STATUS "Looking for EOSPAC....found ${EOSPAC_LIBRARY}" )
    else()
      message( STATUS "Looking for EOSPAC....not found" )
    endif()

    #===========================================================================
    # Include some information that can be printed by the build system.
    set_package_properties( EOSPAC PROPERTIES
      URL "https://laws.lanl.gov/projects/data/eos.html"
      DESCRIPTION "Access SESAME thermodynamic and transport data."
      TYPE OPTIONAL
      PURPOSE "Required for bulding the cdi_eospac component." )
  endif()

endmacro()

#------------------------------------------------------------------------------
# Setup COMPTON (https://gitlab.lanl.gov/keadyk/CSK_generator)
#------------------------------------------------------------------------------
macro( setupCOMPTON )

  if( NOT TARGET compton::compton )
    message( STATUS "Looking for COMPTON..." )

    find_package( COMPTON QUIET )

    if( COMPTON_FOUND )
      message( STATUS "Looking for COMPTON...found ${COMPTON_LIBRARY}" )
    else()
      message( STATUS "Looking for COMPTON...not found" )
    endif()

    #===========================================================================
    # Include some information that can be printed by the build system.
    set_package_properties( COMPTON PROPERTIES
      URL "https://gitlab.lanl.gov/CSK/CSK"
      DESCRIPTION "Access multigroup Compton scattering data."
      TYPE OPTIONAL
      PURPOSE "Required for bulding the compton component." )
  endif()

endmacro()

#------------------------------------------------------------------------------
# Helper macros for setup_global_libraries()
#------------------------------------------------------------------------------
macro( SetupVendorLibrariesUnix )

  setupGSL()
  setupParMETIS()
  setupSuperLU_DIST()
  setupCOMPTON()
  setupEospac()
  setupRandom123()
  setupCudaEnv()
  setupPython()
  setupQt()

  # Grace ------------------------------------------------------------------
  message( STATUS "Looking for Grace...")
  find_package( Grace QUIET )
  set_package_properties( Grace PROPERTIES
    DESCRIPTION "A WYSIWYG 2D plotting tool."
    TYPE OPTIONAL
    PURPOSE "Required for building the plot2D component."
    )
  if( Grace_FOUND )
    message( STATUS "Looking for Grace.....found ${Grace_EXECUTABLE}")
  else()
    message( STATUS "Looking for Grace.....not found")
  endif()

  # Doxygen ------------------------------------------------------------------
  message( STATUS "Looking for Doxygen..." )
  find_package( Doxygen QUIET OPTIONAL_COMPONENTS dot mscgen dia )
  set_package_properties( Doxygen PROPERTIES
    URL "http://www.stack.nl/~dimitri/doxygen"
    DESCRIPTION "Doxygen autodoc generator"
    TYPE OPTIONAL
    PURPOSE "Required for building develop HTML documentation."
    )
  if( DOXYGEN_FOUND )
    message( STATUS "Looking for Doxygen...found version ${DOXYGEN_VERSION}" )
  else()
    message( STATUS "Looking for Doxygen...not found" )
  endif()

endmacro()

##---------------------------------------------------------------------------##
## Vendors for building on Windows-based platforms.
##---------------------------------------------------------------------------##

macro( SetupVendorLibrariesWindows )

  setupGSL()
  setupParMETIS()
  setupRandom123()
  setupPython()
  setupQt()

endmacro()

#------------------------------------------------------------------------------
# Helper macros for setup_global_libraries()
# Assign here the library version to be used.
#------------------------------------------------------------------------------
macro( setVendorVersionDefaults )
  #Set the preferred search directories(ROOT)

  #Check that VENDOR_DIR is defined as a cache variable or as an
  #environment variable. If defined as both then take the
  #environment variable.

  # See if VENDOR_DIR is set.  Try some defaults if it is not set.
  if( NOT EXISTS "${VENDOR_DIR}" AND IS_DIRECTORY "$ENV{VENDOR_DIR}" )
    set( VENDOR_DIR $ENV{VENDOR_DIR} )
  endif()
  # If needed, try some obvious places.
  if( NOT EXISTS "${VENDOR_DIR}" )
    if( IS_DIRECTORY "/ccs/codes/radtran/vendors/Linux64" )
      set( VENDOR_DIR "/ccs/codes/radtran/vendors/Linux64" )
    endif()
    if( IS_DIRECTORY /usr/projects/draco/vendors )
      set( VENDOR_DIR /usr/projects/draco/vendors )
    endif()
    if( IS_DIRECTORY c:/vendors )
      set( VENDOR_DIR c:/vendors )
    endif()
  endif()
  # Cache the result
  if( IS_DIRECTORY "${VENDOR_DIR}")
    set( VENDOR_DIR ${VENDOR_DIR} CACHE PATH
      "Root directory where CCS-2 3rd party libraries are located."
      FORCE )
  endif()

  # Import environment variables related to vendors
  # 1. Use command line variables (-DLAPACK_LIB_DIR=<path>
  # 2. Use environment variables ($ENV{LAPACK_LIB_DIR}=<path>)
  # 3. Try to find vendor in $VENDOR_DIR
  # 4. Don't set anything and let the user set a value in the cache
  #    after failed 1st configure attempt.
  if( NOT LAPACK_LIB_DIR AND IS_DIRECTORY $ENV{LAPACK_LIB_DIR} )
    set( LAPACK_LIB_DIR $ENV{LAPACK_LIB_DIR} )
    set( LAPACK_INC_DIR $ENV{LAPACK_INC_DIR} )
  endif()
  if( NOT LAPACK_LIB_DIR AND IS_DIRECTORY ${VENDOR_DIR}/lapack-3.4.2/lib )
    set( LAPACK_LIB_DIR "${VENDOR_DIR}/lapack-3.4.2/lib" )
    set( LAPACK_INC_DIR "${VENDOR_DIR}/lapack-3.4.2/include" )
  endif()

  if( NOT GSL_LIB_DIR )
    if( IS_DIRECTORY $ENV{GSL_LIB_DIR}  )
      set( GSL_LIB_DIR $ENV{GSL_LIB_DIR} )
      set( GSL_INC_DIR $ENV{GSL_INC_DIR} )
    elseif( IS_DIRECTORY ${VENDOR_DIR}/gsl/lib )
      set( GSL_LIB_DIR "${VENDOR_DIR}/gsl/lib" )
      set( GSL_INC_DIR "${VENDOR_DIR}/gsl/include" )
    endif()
  endif()

  if( NOT ParMETIS_ROOT_DIR )
    if( IS_DIRECTORY $ENV{ParMETIS_ROOT_DIR}  )
      set( ParMETIS_ROOT_DIR $ENV{ParMETIS_ROOT_DIR} )
    endif()
  endif()

  if( NOT RANDOM123_INC_DIR AND IS_DIRECTORY $ENV{RANDOM123_INC_DIR}  )
    set( RANDOM123_INC_DIR $ENV{RANDOM123_INC_DIR} )
  endif()
  if( NOT RANDOM123_INC_DIR AND
      IS_DIRECTORY ${VENDOR_DIR}/Random123-1.08/include )
    set( RANDOM123_INC_DIR "${VENDOR_DIR}/Random123-1.08/include" )
  endif()

endmacro()

#------------------------------------------------------------------------------
# This macro should contain all the system libraries which are required to link
# the main objects.
# ------------------------------------------------------------------------------
macro( setupVendorLibraries )

  message( "\nVendor Setup:\n")

  #
  # General settings
  #
  setVendorVersionDefaults()
  if( NOT TARGET lapack )
    setupLAPACKLibraries()
  endif()

  # System specific settings
  if ( UNIX )
    setupMPILibrariesUnix()
    setupVendorLibrariesUnix()
  elseif( WIN32 )
    setupMPILibrariesWindows()
    setupVendorLibrariesWindows()
  else()
    message( FATAL_ERROR "
I don't know how to setup global (vendor) libraries for this platform.
WIN32=0; UNIX=0; CMAKE_SYSTEM=${CMAKE_SYSTEM};
CMAKE_SYSTEM_NAME=${CMAKE_SYSTEM_NAME}" )
  endif()

  # Add commands to draco-config.cmake (which is installed for use by othe
  # projects), to setup Draco's vendors
  set( Draco_EXPORT_TARGET_PROPERTIES "${Draco_EXPORT_TARGET_PROPERTIES}

message(\"
Looking for Draco...\")
message(\"Looking for Draco...\${draco_DIR}
\")

# Provide helper functions used by component CMakeLists.txt files
# This block of code generated by draco/config/vendor_libraries.cmake.

# CMake macros that check the system for features like 'gethostname', etc.
include( platform_checks )
<<<<<<< HEAD
# Sanity check for Cray Programming Environments
query_craype()
# We need to know if OpenMP is available before looking for TPLs like CSK.
query_openmp_availability()
=======

# Sanity check for Cray Programming Environments
query_craype()

# Set compiler options
include( compilerEnv )
dbsSetupCxx()
dbsSetupFortran()
dbsSetupProfilerTools()
>>>>>>> 7dbad905

# CMake macros like 'add_component_library' and 'add_component_executable'
include( component_macros )

# CMake macros to query the availability of TPLs.
include( vendor_libraries )

# Provide targets for MPI, Metis, etc.
setupVendorLibraries()
")

  message( " " )

endmacro()

#----------------------------------------------------------------------#
# End vendor_libraries.cmake
#----------------------------------------------------------------------#<|MERGE_RESOLUTION|>--- conflicted
+++ resolved
@@ -743,12 +743,6 @@
 
 # CMake macros that check the system for features like 'gethostname', etc.
 include( platform_checks )
-<<<<<<< HEAD
-# Sanity check for Cray Programming Environments
-query_craype()
-# We need to know if OpenMP is available before looking for TPLs like CSK.
-query_openmp_availability()
-=======
 
 # Sanity check for Cray Programming Environments
 query_craype()
@@ -758,7 +752,6 @@
 dbsSetupCxx()
 dbsSetupFortran()
 dbsSetupProfilerTools()
->>>>>>> 7dbad905
 
 # CMake macros like 'add_component_library' and 'add_component_executable'
 include( component_macros )
